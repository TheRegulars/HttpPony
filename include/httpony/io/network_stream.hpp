/**
 * \file
 *
 * \author Mattia Basaglia
 *
 * \copyright Copyright 2016 Mattia Basaglia
 *
 *  This program is free software: you can redistribute it and/or modify
 *  it under the terms of the GNU Affero General Public License as published by
 *  the Free Software Foundation, either version 3 of the License, or
 *  (at your option) any later version.
 *
 *  This program is distributed in the hope that it will be useful,
 *  but WITHOUT ANY WARRANTY; without even the implied warranty of
 *  MERCHANTABILITY or FITNESS FOR A PARTICULAR PURPOSE.  See the
 *  GNU Affero General Public License for more details.
 *
 *  You should have received a copy of the GNU Affero General Public License
 *  along with this program.  If not, see <http://www.gnu.org/licenses/>.
 */

#ifndef HTTPONY_NETWORK_STREAM_HPP
#define HTTPONY_NETWORK_STREAM_HPP

#include <iostream>

#include "httpony/mime_type.hpp"
#include "httpony/http/headers.hpp"
#include "httpony/io/buffer.hpp"

namespace httpony {
namespace io {

/**
 * \brief Reads an incoming message payload
 */
class InputContentStream : public std::istream
{
public:
    explicit InputContentStream(std::streambuf* buffer, const Headers& headers);

    InputContentStream()
        : std::istream(nullptr)
    {}

    InputContentStream(InputContentStream&& other)
        : std::istream(other.rdbuf()),
          _content_length(other._content_length),
          _content_type(std::move(other._content_type)),
          _error(other._error)
    {}


    InputContentStream& operator=(InputContentStream&& other)
    {
        rdbuf(other.rdbuf());
        _content_length = other._content_length;
        std::swap(_content_type, other._content_type);
        std::swap(_error, other._error);
        return *this;
    }

<<<<<<< HEAD
    /**
     * \brief Sets up the stream to read from the given buffer
     * \returns \b true on success
     */
=======
>>>>>>> 6228a352
    bool start_input(std::streambuf* buffer, const Headers& headers);

    /**
     * \brief Whether there is some data to read (which might have 0 length) or no data at all
     */
    bool has_data() const
    {
        return !_error && rdbuf();
    }

    /**
     * \brief Whether the stream encountered an error
     */
    bool has_error() const
    {
        return fail() || _error;
    }

    explicit operator bool() const
    {
        return !_error && !fail();
    }

    bool operator!() const
    {
        return _error || fail();
    }

    /**
     * \brief Expected size of the input, as advertised by the headers
     * passed to start_input()
     */
    std::size_t content_length() const
    {
        return _content_length;
    }

    /**
     * \brief Reads all available data and returns it as a string
     */
    std::string read_all();

    /**
     * \brief Content type, as advertised by the headers passed to start_input()
     */
    MimeType content_type() const
    {
        return _content_type;
    }

private:
    std::size_t _content_length = 0;
    MimeType _content_type;
    bool _error = false;
};

/**
 * \brief Writes an outgoing message payload
 */
class OutputContentStream: public std::ostream
{
public:
    explicit OutputContentStream(MimeType content_type)
        : std::ostream(&buffer), _content_type(std::move(content_type))
    {
    }

    OutputContentStream(OutputContentStream&& other)
        : std::ostream(other.rdbuf() ? &buffer : nullptr),
          _content_type(std::move(other._content_type))
    {
        if ( has_data() )
            copy_from(other);
    }

    OutputContentStream& operator=(OutputContentStream&& other)
    {
        stop_output();
        if ( other.has_data() )
        {
            rdbuf(other.rdbuf() ? &buffer : nullptr);
            copy_from(other);
        }
        _content_type = std::move(other._content_type);
        return *this;
    }

    OutputContentStream()
        : std::ostream(nullptr)
    {
    }

    ~OutputContentStream()
    {
        flush();
        rdbuf(nullptr);
    }

    /**
     * \brief Sets up the stream to contain data in the specified encoding
     */
    void start_output(const MimeType& content_type)
    {
        rdbuf(&buffer);
        _content_type = content_type;
    }

    void start_output(const std::string& content_type)
    {
        rdbuf(&buffer);
        _content_type = content_type;
    }

    /**
     * \brief Removes all data from the stream, call start() to re-introduce it
     */
    void stop_output()
    {
        flush();
        buffer.consume(buffer.size());
        rdbuf(nullptr);
    }

    /**
     * \brief Whether there is some data to send (which might have 0 length) or no data at all
     */
    bool has_data() const
    {
        return rdbuf() && _content_type.valid();
    }

    std::size_t content_length() const
    {
        return buffer.size();
    }

    MimeType content_type() const
    {
        return _content_type;
    }

    /**
     * \brief Writes the payload to a stream
     */
    void write_to(std::ostream& output)
    {
        if ( has_data() )
            output << &buffer;
    }

private:
    void copy_from(OutputContentStream& other);

    boost::asio::streambuf buffer;
    MimeType _content_type;
};

/**
 * Stream than can be used either for input or for output
 */
class ContentStream : public std::iostream
{
public:
    enum class OpenMode
    {
        None,
        Input,
        Output
    };

    ContentStream()
        : ContentStream(OpenMode::None)
    {}

    explicit ContentStream(OpenMode mode)
    {
        set_mode(mode);
    }

    ContentStream(ContentStream&& oth)
        : _input(std::move(oth.input())),
          _output(std::move(oth.output())),
          _mode(oth._mode)
    {
        set_mode(oth._mode);
    }

    ContentStream& operator=(ContentStream&& oth)
    {
        _output = std::move(oth.output());
        _input = std::move(oth.input());
        set_mode(oth._mode);
        return *this;
    }

// Input
    bool start_input(std::streambuf* buffer, const Headers& headers)
    {
        if ( _mode == OpenMode::Output )
            return false;
        bool ok = _input.start_input(buffer, headers);
        set_mode(OpenMode::Input);
        return ok;
    }

    std::string read_all()
    {
        if ( _mode == ContentStream::OpenMode::Input )
            return _input.read_all();
        return "";
    }

// Output
    bool start_output(const MimeType& content_type)
    {
        if ( _mode == OpenMode::Input )
            return false;
        _output.start_output(content_type);
        set_mode(OpenMode::Output);
        return true;
    }

    bool start_output(const std::string& content_type)
    {
        return start_output(MimeType(content_type));
    }

    bool stop_output()
    {
        if ( _mode != OpenMode::Output )
            return false;
        _output.stop_output();
        return true;
    }

    void write_to(std::ostream& output)
    {
        if ( _mode == OpenMode::Output )
            _output.write_to(output);
    }

// Both
    bool has_data() const
    {
        if ( _mode == ContentStream::OpenMode::Input )
            return _input.has_data();
        if ( _mode == ContentStream::OpenMode::Output )
            return _output.has_data();
        return false;
    }

    bool has_error() const
    {
        if ( _mode == ContentStream::OpenMode::Input )
            return _input.has_error();
        if ( _mode == ContentStream::OpenMode::Output )
            return _output.fail();
        return false;
    }

    explicit operator bool() const
    {
        return !has_error();
    }

    bool operator!() const
    {
        return has_error();
    }

    std::size_t content_length() const
    {
        if ( _mode == ContentStream::OpenMode::Input )
            return _input.content_length();
        if ( _mode == ContentStream::OpenMode::Output )
            return _output.content_length();
        return 0;
    }

    MimeType content_type() const
    {
        if ( _mode == ContentStream::OpenMode::Input )
            return _input.content_type();
        if ( _mode == ContentStream::OpenMode::Output )
            return _output.content_type();
        return {};
    }

// Extra
    OpenMode mode() const
    {
        return _mode;
    }

    bool has_input() const
    {
        return _mode == ContentStream::OpenMode::Input && has_data();
    }

    bool has_output() const
    {
        return _mode == ContentStream::OpenMode::Output && has_data();
    }

    InputContentStream& input()
    {
        return _input;
    }

    OutputContentStream& output()
    {
        return _output;
    }

private:
    void set_mode(OpenMode mode)
    {
        _mode = mode;
        if ( _mode == ContentStream::OpenMode::Output )
            rdbuf(_output.rdbuf());
        else if ( _mode == ContentStream::OpenMode::Input )
            rdbuf(_input.rdbuf());
        else
            rdbuf(nullptr);
    }

    InputContentStream _input;
    OutputContentStream _output;
    OpenMode _mode;
};

} // namespace io
} // namespace httpony
#endif // HTTPONY_NETWORK_STREAM_HPP<|MERGE_RESOLUTION|>--- conflicted
+++ resolved
@@ -60,13 +60,10 @@
         return *this;
     }
 
-<<<<<<< HEAD
     /**
      * \brief Sets up the stream to read from the given buffer
      * \returns \b true on success
      */
-=======
->>>>>>> 6228a352
     bool start_input(std::streambuf* buffer, const Headers& headers);
 
     /**
