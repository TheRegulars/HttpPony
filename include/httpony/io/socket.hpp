/**
 * \file
 *
 * \author Mattia Basaglia
 *
 * \copyright Copyright 2016 Mattia Basaglia
 *
 *  This program is free software: you can redistribute it and/or modify
 *  it under the terms of the GNU Affero General Public License as published by
 *  the Free Software Foundation, either version 3 of the License, or
 *  (at your option) any later version.
 *
 *  This program is distributed in the hope that it will be useful,
 *  but WITHOUT ANY WARRANTY; without even the implied warranty of
 *  MERCHANTABILITY or FITNESS FOR A PARTICULAR PURPOSE.  See the
 *  GNU Affero General Public License for more details.
 *
 *  You should have received a copy of the GNU Affero General Public License
 *  along with this program.  If not, see <http://www.gnu.org/licenses/>.
 */
#ifndef HTTPONY_IO_SOCKET_HPP
#define HTTPONY_IO_SOCKET_HPP

#include <boost/asio.hpp>

/// \cond
#include <melanolib/time/date_time.hpp>
/// \endcond

#include "httpony/ip_address.hpp"

namespace httpony {
namespace io {

using boost_tcp = boost::asio::ip::tcp;

class SocketWrapper
{
public:
    using raw_socket_type = boost_tcp::socket;

    /**
     * \brief Functor for ASIO calls
     */
    class AsyncCallback
    {
    public:
        AsyncCallback(boost::system::error_code& error_code, std::size_t& bytes_transferred)
            : error_code(&error_code), bytes_transferred(&bytes_transferred)
        {
            *this->error_code = boost::asio::error::would_block;
            *this->bytes_transferred = 0;
        }

        void operator()(const boost::system::error_code& ec, std::size_t bt) const
        {
            *error_code = ec;
            *bytes_transferred += bt;
        }

    private:
        boost::system::error_code* error_code;
        std::size_t* bytes_transferred;
    };

    virtual ~SocketWrapper() {}

    /**
     * \brief Closes the socket, further IO calls will fail
     *
     * It shouldn't throw an exception on failure
     */
    virtual void close() = 0;

    /**
     * \brief Returns the low-level socket object
     */
    virtual raw_socket_type& raw_socket() = 0;
    /**
     * \brief Returns the low-level socket object
     */
    virtual const raw_socket_type& raw_socket() const = 0;

    /**
     * \brief Async IO call to read from the socket into a buffer
     */
    virtual void async_read_some(boost::asio::mutable_buffers_1& buffer, const AsyncCallback& callback) = 0;

    /**
     * \brief Async IO call to write to the socket from a buffer
     */
    virtual void async_write(boost::asio::const_buffers_1& buffer, const AsyncCallback& callback) = 0;


    virtual bool is_open() const
    {
        return raw_socket().is_open();
    }

    virtual IPAddress remote_address() const
    {
        boost::system::error_code error;
        auto endpoint = raw_socket().remote_endpoint(error);
        if ( error )
            return {};
        return endpoint_to_ip(endpoint);
    }

    virtual IPAddress local_address() const
    {
        boost::system::error_code error;
        auto endpoint = raw_socket().local_endpoint(error);
        if ( error )
            return {};
        return endpoint_to_ip(endpoint);
    }

protected:
    /**
     * \brief Converts a boost endpoint to an IPAddress object
     */
    static IPAddress endpoint_to_ip(const boost_tcp::endpoint& endpoint)
    {
        return IPAddress(
            endpoint.address().is_v6() ? IPAddress::Type::IPv6 : IPAddress::Type::IPv4,
            endpoint.address().to_string(),
            endpoint.port()
        );
    }
};

class PlainSocket : public SocketWrapper
{
public:
    explicit PlainSocket(boost::asio::io_service& io_service)
        : socket(io_service)
    {}

    void close() override
    {
        boost::system::error_code error;
        socket.close(error);
    }

    raw_socket_type& raw_socket() override
    {
        return socket;
    }

    const raw_socket_type& raw_socket() const override
    {
        return socket;
    }

    void async_read_some(boost::asio::mutable_buffers_1& buffer, const AsyncCallback& callback) override
    {
        socket.async_read_some(buffer, callback);
    }

    void async_write(boost::asio::const_buffers_1& buffer, const AsyncCallback& callback) override
    {
        boost::asio::async_write(socket, buffer, callback);
    }

private:
    raw_socket_type socket;
};

template<class SocketType>
    struct SocketTag
{
    using type = SocketType;
};

/**
 * \brief A network socket with a timeout
 */
class TimeoutSocket
{
public:
    /**
     * \brief Creates a socket without setting a timeout
     */
    template<class SocketType, class... ExtraArgs>
        explicit TimeoutSocket(SocketTag<SocketType>, ExtraArgs&&... args)
            : _socket(std::make_unique<SocketType>(_io_service, std::forward<ExtraArgs>(args)...))
    {
        clear_timeout();
        check_deadline();
    }

    /**
     * \brief Closes the socket before destucting the object
     */
    ~TimeoutSocket()
    {
        close();
    }

    /**
     * \brief Closes the socket, further IO calls will fail
     */
    void close()
    {
        _socket->close();
    }

    /**
     * \brief Whether the socket timed out
     */
    bool timed_out() const
    {
        return _deadline.expires_at() <= boost::asio::deadline_timer::traits_type::now();
    }

    /**
     * \brief Returns the low-level socket object
     */
    boost_tcp::socket& raw_socket()
    {
        return _socket->raw_socket();
    }

    /**
     * \brief Returns the low-level socket object
     */
    const boost_tcp::socket& raw_socket() const
    {
        return _socket->raw_socket();
    }

    SocketWrapper& socket_wrapper()
    {
        return *_socket;
    }

    /**
     * \brief Sets the timeout
     *
     * timed_out() will be true this many seconds from this call
     * \see clear_timeout()
     */
    void set_timeout(melanolib::time::seconds timeout)
    {
        _deadline.expires_from_now(boost::posix_time::seconds(timeout.count()));
    }

    /**
     * \brief Removes the timeout, IO calls will block indefinitely after this
     * \see set_timeout()
     */
    void clear_timeout()
    {
        _deadline.expires_at(boost::posix_time::pos_infin);
    }

    /**
     * \brief Reads some data to fill the input buffer
     * \returns The number of bytes written to the destination
     */
    template<class MutableBufferSequence>
        std::size_t read_some(MutableBufferSequence&& buffer, boost::system::error_code& error)
    {
        return io_operation(&SocketWrapper::async_read_some, boost::asio::buffer(buffer), error);
    }

    /**
     * \brief writes all data from the given buffer
     * \returns The number of bytes read from the source
     */
    template<class ConstBufferSequence>
        std::size_t write(ConstBufferSequence&& buffer, boost::system::error_code& error)
    {
        return io_operation(&SocketWrapper::async_write, boost::asio::buffer(buffer), error);
    }

    bool connect(
        boost_tcp::resolver::iterator endpoint_iterator,
        boost::system::error_code& error
    )
    {
        error = boost::asio::error::would_block;

        boost::asio::async_connect(raw_socket(), endpoint_iterator,
            [this, &error](
                const boost::system::error_code& error_code,
                boost_tcp::resolver::iterator endpoint_iterator
            )
            {
                error = error_code;
            }
        );

        io_loop(&error);

        return !error;
    }

    boost_tcp::resolver::iterator resolve(
        const boost_tcp::resolver::query& query,
        boost::system::error_code& error
    )
    {
        boost_tcp::resolver::iterator result;
        resolver.async_resolve(
            query,
            [&error, &result](
                const boost::system::error_code& error_code,
                const boost_tcp::resolver::iterator& iterator
            )
            {
                error = error_code;
                result = iterator;
            }
        );

        io_loop(&error);

        return result;
    }

    bool process_async()
    {
        boost::system::error_code error;
        _io_service.run_one(error);
        return !error;
    }

<<<<<<< HEAD
    bool is_open() const
    {
        return _socket->is_open();
    }

    IPAddress remote_address() const
    {
        return _socket->remote_address();
    }

    IPAddress local_address() const
    {
        return _socket->local_address();
=======
    /**
     * \brief Queues an async connection
     * \tparam Callback A functor accepting a boost::system::error_code
     *                  and a boost_tcp::resolver::iterator
     * \note You must run process_asyncfor this to get handled
     */
    template<class Callback>
        void async_connect(
            boost_tcp::resolver::iterator endpoint_iterator,
            const Callback& callback)
    {
        boost::asio::async_connect(raw_socket(), endpoint_iterator, callback);
    }

    /**
     * \brief Queues an async name resolution
     * \tparam Callback A functor accepting a boost::system::error_code
     *                  and a boost_tcp::resolver::iterator
     * \note You must run process_asyncfor this to get handled
     */
    template<class Callback>
        void async_resolve(
            const boost_tcp::resolver::query& query,
            const Callback& callback)
    {
        resolver.async_resolve(query, callback);
    }

    /**
     * \brief Queues an async name resolution and connection
     * \tparam Callback A functor accepting a boost::system::error_code
     *                  and a boost_tcp::resolver::iterator
     * \note You must run process_asyncfor this to get handled
     */
    template<class Callback>
        void async_connect(
            const boost_tcp::resolver::query& query,
            const Callback& callback)
    {
        async_resolve(
            query,
            [this, callback](
                const boost::system::error_code& error_code,
                const boost_tcp::resolver::iterator& endpoint_iterator)
            {
                if ( error_code )
                    callback(error_code, endpoint_iterator);
                else
                    async_connect(endpoint_iterator, callback);
            }
        );
>>>>>>> 2e3265c4
    }

private:

    /**
     * \brief Calls a function for async IO operations, then runs the io service until completion or timeout
     */
    template<class Buffer>
    std::size_t io_operation(
        void (SocketWrapper::*func)(Buffer&, const SocketWrapper::AsyncCallback&),
        Buffer&& buffer,
        boost::system::error_code& error
    )
    {
        std::size_t read_size;

        ((*_socket).*func)(buffer, SocketWrapper::AsyncCallback(error, read_size));

        io_loop(&error);

        return read_size;
    }

    void io_loop(boost::system::error_code* error)
    {
        do
            _io_service.run_one();
        while ( !_io_service.stopped() && *error == boost::asio::error::would_block );
    }

    /**
     * \brief Async wait for the timeout
     */
    void check_deadline()
    {
        if ( timed_out() )
        {
            _deadline.expires_at(boost::posix_time::pos_infin);
            _io_service.stop();
        }

        _deadline.async_wait([this](const boost::system::error_code&){check_deadline();});
    }

    boost::asio::io_service _io_service;
    std::unique_ptr<SocketWrapper> _socket;
    boost::asio::deadline_timer _deadline{_io_service};
    boost_tcp::resolver resolver{_io_service};
};

} // namespace io
} // namespace httpony
#endif // HTTPONY_IO_SOCKET_HPP<|MERGE_RESOLUTION|>--- conflicted
+++ resolved
@@ -326,7 +326,6 @@
         return !error;
     }
 
-<<<<<<< HEAD
     bool is_open() const
     {
         return _socket->is_open();
@@ -340,7 +339,8 @@
     IPAddress local_address() const
     {
         return _socket->local_address();
-=======
+    }
+
     /**
      * \brief Queues an async connection
      * \tparam Callback A functor accepting a boost::system::error_code
@@ -392,7 +392,6 @@
                     async_connect(endpoint_iterator, callback);
             }
         );
->>>>>>> 2e3265c4
     }
 
 private:
